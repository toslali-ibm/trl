# Copyright 2020-2025 The HuggingFace Team. All rights reserved.
#
# Licensed under the Apache License, Version 2.0 (the "License");
# you may not use this file except in compliance with the License.
# You may obtain a copy of the License at
#
#     http://www.apache.org/licenses/LICENSE-2.0
#
# Unless required by applicable law or agreed to in writing, software
# distributed under the License is distributed on an "AS IS" BASIS,
# WITHOUT WARRANTIES OR CONDITIONS OF ANY KIND, either express or implied.
# See the License for the specific language governing permissions and
# limitations under the License.

import atexit
import logging
import time
from typing import Optional

import torch
from torch import nn

from ..import_utils import is_requests_available, is_vllm_ascend_available, is_vllm_available

from ..trainer.grpo_config import GRPOConfig

if is_requests_available():
    import requests
    from requests import ConnectionError

if is_vllm_available():
    from vllm.distributed.device_communicators.pynccl import PyNcclCommunicator
    from vllm.distributed.utils import StatelessProcessGroup
    from vllm import SamplingParams, LLM
    from vllm.sampling_params import GuidedDecodingParams

<<<<<<< HEAD
from accelerate import Accelerator
from accelerate.utils import broadcast_object_list, gather, gather_object, is_peft_model, set_seed
=======
    if is_vllm_ascend_available():
        from vllm_ascend.distributed.device_communicators.pyhccl import PyHcclCommunicator as PyNcclCommunicator

>>>>>>> 294f35bf

logger = logging.getLogger(__name__)

class VLLMNoOpClient:
    """
    A no-op vLLM client used in distributed training when the process is neither the main process
    nor running in vLLM colocation mode.

    This stub client ensures compatibility in distributed setups without performing actual
    inference or model updates. 

    Methods like `generate` and `update_named_param` are implemented as no-ops or return default
    values to maintain consistent interfaces across processes.

    This class should only be used internally by `get_vllm_client`.
    """

    def __init__(self, process_index: int):
        self.process_index = process_index

    def generate(
        self,
        prompts: list[str],
        n: int = 1,
        repetition_penalty: float = 1.0,
        temperature: float = 1.0,
        top_p: float = 1.0,
        top_k: int = -1,
        min_p: float = 0.0,
        max_tokens: int = 16,
        guided_decoding_regex: Optional[str] = None,
    ) -> list[list[str]]:
        orig_size = len(prompts)
        prompts = gather_object(prompts) 
        completion_ids = [None] * len(prompts)
        return self._broadcast_and_slice(completion_ids, orig_size)

    def update_named_param(self, name: str, weights: torch.Tensor):
        pass

    def reset_prefix_cache(self):
        pass

    def _gather(self, prompts):
        return gather_object(prompts) 

    def _broadcast_and_slice(self, completion_ids: list, slice_size: int):
        # Broadcast the completions from the main process to all processes, ensuring each process receives its
        # corresponding slice

        completion_ids = broadcast_object_list(completion_ids, from_process=0)
        process_slice = slice(
            self.process_index * slice_size,
            (self.process_index + 1) * slice_size,
        )
        return completion_ids[process_slice]

class VLLMClient(VLLMNoOpClient):
    """
    A client class to interact with a vLLM server.

    This class provides methods to generate completions, initialize and manage weight update groups, and update model
    weights in a distributed setting. Before using it, start the vLLM server with `trl vllm-serve`.

    Args:
        host (`str`, *optional*, defaults to `"0.0.0.0"`):
            IP address of the vLLM server.
        server_port (`int`, *optional*, defaults to `8000`):
            Port number of the vLLM server.
        group_port (`int`, *optional*, defaults to `51216`):
            Port number for the weight update group.
        connection_timeout (`float`, *optional*, defaults to `0.0`):
            Total timeout duration in seconds to wait for the server to be up. If the server is not up after the
            timeout, a `ConnectionError` is raised.

    Examples:
        Run the vLLM server with the model `Qwen/Qwen2.5-7B`:

        ```
        $ trl vllm-serve --model Qwen/Qwen2.5-7B
        ...
        INFO:     Application startup complete.
        INFO:     Uvicorn running on http://0.0.0.0:8000 (Press CTRL+C to quit)
        ```

        Use the client to generate completions and update model weights:

        ```python
        >>> from trl.extras.vllm_client import VLLMClient
        >>> client = VLLMClient()
        >>> client.generate(["Hello, AI!", "Tell me a joke"])
        [[2980, 498, 1492, 752, 448, 264, 13027, 8645, 30, 358, 2776, 4460, 311, 3270, 264, 2025],
         [911, 7988, 1251, 382, 3838, 653, 498, 1618, 4325, 879, 2581, 20027, 264, 21428, 30, 362]]

        >>> from transformers import AutoModelForCausalLM
        >>> model = AutoModelForCausalLM.from_pretrained("Qwen/Qwen2.5-7B", device_map="cuda")
        >>> client.update_model_params(model)
        ```
    """

    def __init__(
        self, host: str = "0.0.0.0", server_port: int = 8000, group_port: int = 51216, connection_timeout: float = 0.0,
        distributed: bool = False
    ):
        super().__init__(process_index=0)

        if not is_requests_available():
            raise ImportError("requests is not installed. Please install it with `pip install requests`.")
        if not is_vllm_available():
            raise ImportError("vLLM is not installed. Please install it with `pip install vllm`.")

        self.distributed = distributed
        self.session = requests.Session()
        self.host = host
        self.server_port = server_port
        self.group_port = group_port
        self.check_server(connection_timeout)  # check server and fail after timeout
        self.init_communicator()
        atexit.register(self.close_communicator)  # when the client object is deleted, close the weight update group

    def check_server(self, total_timeout: float = 0.0, retry_interval: float = 2.0):
        """
        Check server availability with retries on failure, within a total timeout duration. If the server is not up
        after the total timeout duration, raise a `ConnectionError`.

        Args:
            retry_interval (`float`, *optional*, defaults to `2.0`):
                Interval in seconds between retries.
            total_timeout (`float`, *optional*, defaults to `0.0`):
                Total timeout duration in seconds.
        """
        url = f"http://{self.host}:{self.server_port}/health/"
        start_time = time.time()  # Record the start time

        while True:
            try:
                response = requests.get(url)
            except requests.exceptions.RequestException as exc:
                # Check if the total timeout duration has passed
                elapsed_time = time.time() - start_time
                if elapsed_time >= total_timeout:
                    raise ConnectionError(
                        f"The vLLM server can't be reached at {self.host}:{self.server_port} after {total_timeout} "
                        "seconds. Make sure the server is running by running `trl vllm-serve`."
                    ) from exc
            else:
                if response.status_code == 200:
                    logger.info("Server is up!")
                    return None

            # Retry logic: wait before trying again
            logger.info(f"Server is not up yet. Retrying in {retry_interval} seconds...")
            time.sleep(retry_interval)

    def generate(
        self,
        prompts: list[str],
        n: int = 1,
        repetition_penalty: float = 1.0,
        temperature: float = 1.0,
        top_p: float = 1.0,
        top_k: int = -1,
        min_p: float = 0.0,
        max_tokens: int = 16,
        guided_decoding_regex: Optional[str] = None,
    ) -> list[list[int]]:
        """
        Generates model completions for the provided prompts.

        Args:
            prompts (`list[str]`):
                List of text prompts for which the model will generate completions.
            n (`int`, *optional*, defaults to `1`):
                Number of completions to generate for each prompt.
            repetition_penalty (`float`, *optional*, defaults to `1.0`):
                Parameter for repetition penalty. 1.0 means no penalty.
            temperature (`float`, *optional*, defaults to `1.0`):
                Temperature parameter for sampling. Higher values increase diversity.
            top_p (`float`, *optional*, defaults to `1.0`):
                Top-p sampling parameter.`1.0` means no truncation.
            top_k (`int`, *optional*, defaults to `-1`):
                Top-k sampling parameter. `-1` means no truncation.
            min_p (`float`, *optional*, defaults to `0.0`):
                Minimum probability for sampling.
            max_tokens (`int`, *optional*, defaults to `16`):
                Maximum number of tokens to generate for each prompt.
            guided_decoding_regex (`str` or `None`, *optional*, defaults to `None`):
                Regular expression to guide the decoding process.

        Returns:
            `list[list[int]]`:
                List of lists of token IDs representing the model-generated completions for each prompt.
        """

        if self.distributed:
            orig_size = len(prompts)
            prompts = self._gather(prompts) 

        # Since 'prompts' contains 'num_generations' duplicates, we first take unique prompts, and generate
        # num_generations outputs for each one. This is faster than generating outputs for each duplicate
        # prompt individually 
        prompts = prompts[::n]

        url = f"http://{self.host}:{self.server_port}/generate/"
        response = self.session.post(
            url,
            json={
                "prompts": prompts,
                "n": n,
                "repetition_penalty": repetition_penalty,
                "temperature": temperature,
                "top_p": top_p,
                "top_k": top_k,
                "min_p": min_p,
                "max_tokens": max_tokens,
                "guided_decoding_regex": guided_decoding_regex,
            },
        )
        if response.status_code == 200:
            completion_ids = response.json()["completion_ids"]
        else:
            raise Exception(f"Request failed: {response.status_code}, {response.text}")

        if self.distributed:
            completion_ids = self._broadcast_and_slice(completion_ids, orig_size)

        return completion_ids

    def init_communicator(self):
        """
        Initializes the weight update group in a distributed setup for model synchronization.
        """
        # Get the tensor parallel size from the server
        url = f"http://{self.host}:{self.server_port}/get_tensor_parallel_size/"
        response = requests.get(url)
        if response.status_code == 200:
            tensor_parallel_size = response.json()["tensor_parallel_size"]
        else:
            raise Exception(f"Request failed: {response.status_code}, {response.text}")

        world_size = tensor_parallel_size + 1
        self.rank = tensor_parallel_size  # The client's rank is the last process

        # Initialize weight update group
        url = f"http://{self.host}:{self.server_port}/init_communicator/"
        # In the server side, the host is set to 0.0.0.0
        response = self.session.post(url, json={"host": "0.0.0.0", "port": self.group_port, "world_size": world_size})
        if response.status_code != 200:
            raise Exception(f"Request failed: {response.status_code}, {response.text}")

        # Set up the communication group for weight broadcasting
        pg = StatelessProcessGroup.create(host=self.host, port=self.group_port, rank=self.rank, world_size=world_size)
        self.pynccl_comm = PyNcclCommunicator(pg, device=0)

    def update_named_param(self, name: str, weights: torch.Tensor):
        """
        Updates a specific named parameter in the model and broadcasts it to other processes.

        Args:
            name (`str`):
                Name of the layer whose weights are being updated.
            weights (`torch.Tensor`):
                Tensor containing the updated weights.
        """
        dtype, shape = str(weights.dtype), tuple(weights.shape)
        url = f"http://{self.host}:{self.server_port}/update_named_param/"
        response = self.session.post(url, json={"name": name, "dtype": dtype, "shape": shape})
        if response.status_code != 200:
            raise Exception(f"Request failed: {response.status_code}, {response.text}")

        # Broadcast the weights to the other processes
        self.pynccl_comm.broadcast(weights, src=self.rank)
        self.pynccl_comm.group.barrier()

    def update_model_params(self, model: nn.Module):
        """
        Updates all parameters of the given model by calling `update_named_param` for each parameter in the model.

        Args:
            model (`nn.Module`):
                Model whose parameters (weights/biases) are to be updated.
        """
        for name, param in model.named_parameters():
            # Update each parameter individually
            self.update_named_param(name, param.data)

    def reset_prefix_cache(self):
        """
        Resets the prefix cache for the model.
        """
        url = f"http://{self.host}:{self.server_port}/reset_prefix_cache/"
        response = self.session.post(url)
        if response.status_code != 200:
            raise Exception(f"Request failed: {response.status_code}, {response.text}")

    def close_communicator(self):
        """
        Closes the weight update group and cleans up the communication group.
        """
        url = f"http://{self.host}:{self.server_port}/close_communicator/"

        try:
            response = self.session.post(url)
        except ConnectionError:
            # The server might be already down, so we don't need to close the communicator
            pass
        else:
            if response.status_code != 200:
                raise Exception(f"Request failed: {response.status_code}, {response.text}")

class VLLMColocationClient:
    """
    A client class to interact with vLLM processes colocated with the training process.

    This client bypasses remote communication and directly interacts with the in-process vLLM engine.
    It supports weight updates and text generation functionalities similar to `VLLMClient`, but is optimized
    for scenarios where vLLM is running in the same process or node as training.

    Args:
        args (`GRPOConfig`): Configuration object containing vLLM parameters.
        model (`transformers.PreTrainedModel`): The model being used.
        vllm_device (`torch.device` or `str`): Device on which the model is loaded (e.g., "cuda:0").
    """

    def __init__(self, args: GRPOConfig, model, vllm_device):
        self.args: GRPOConfig = args
        self.model = model
        self.vllm_device = vllm_device

        self.llm = LLM(
            model=self.model.name_or_path,
            device=self.vllm_device,
            gpu_memory_utilization=self.args.vllm_gpu_memory_utilization,
            dtype=self.args.vllm_dtype,
            enable_prefix_caching=self.args.vllm_enable_prefix_caching,
            max_model_len=self.args.vllm_max_model_len,
            distributed_executor_backend="external_launcher",
        )
        
    def update_named_param(self, name: str, weights: torch.Tensor):
        """
        Updates a specific named parameter in the model.

        Args:
            name (`str`):
                Name of the layer whose weights are being updated.
            weights (`torch.Tensor`):
                Tensor containing the updated weights.
        """
        llm_model = self.llm.llm_engine.model_executor.driver_worker.model_runner.model
        llm_model.load_weights([(name,weights)])

    def generate(
        self,
        prompts: list[str],
        n: int = 1,
        repetition_penalty: float = 1.0,
        temperature: float = 1.0,
        top_p: float = 1.0,
        top_k: int = -1,
        min_p: float = 0.0,
        max_tokens: int = 16,
        guided_decoding_regex: Optional[str] = None,
    ) -> list[list[str]]:
        """
        Generates model completions for the provided prompts.

        Args:
            prompts (`list[str]`):
                List of text prompts for which the model will generate completions.
            n (`int`, *optional*, defaults to `1`):
                Number of completions to generate for each prompt.
            repetition_penalty (`float`, *optional*, defaults to `1.0`):
                Parameter for repetition penalty. 1.0 means no penalty.
            temperature (`float`, *optional*, defaults to `1.0`):
                Temperature parameter for sampling. Higher values increase diversity.
            top_p (`float`, *optional*, defaults to `1.0`):
                Top-p sampling parameter.`1.0` means no truncation.
            top_k (`int`, *optional*, defaults to `-1`):
                Top-k sampling parameter. `-1` means no truncation.
            min_p (`float`, *optional*, defaults to `0.0`):
                Minimum probability for sampling.
            max_tokens (`int`, *optional*, defaults to `16`):
                Maximum number of tokens to generate for each prompt.
            guided_decoding_regex (`str` or `None`, *optional*, defaults to `None`):
                Regular expression to guide the decoding process.

        Returns:
            `list[list[int]]`:
                List of lists of token IDs representing the model-generated completions for each prompt.
        """
        # Guided decoding, if enabled
        if guided_decoding_regex is not None:
            guided_decoding = GuidedDecodingParams(backend="outlines", regex=guided_decoding_regex)
        else:
            guided_decoding = None

        sampling_params = SamplingParams(
            n=1, # vLLM on each GPU generates only 1 in vllm_colocation mode
            repetition_penalty=repetition_penalty,
            temperature=temperature,
            top_p=top_p,
            top_k=top_k,
            min_p=min_p,
            max_tokens=max_tokens,
            guided_decoding=guided_decoding,
        )
        
        all_outputs = self.llm.generate(
            prompts, sampling_params=sampling_params, use_tqdm=False
        )
        completion_ids = [output.token_ids for outputs in all_outputs for output in outputs.outputs]
        return completion_ids

    def reset_prefix_cache(self):
        """
        Resets the prefix cache for the model.
        """
        self.llm.reset_prefix_cache()

def get_vllm_client(args: GRPOConfig, model, accelerator: Accelerator) -> VLLMNoOpClient:
    """
    Returns the appropriate vLLM client based on the current configuration.

    This function acts as a proxy to initialize and return the correct vLLM client type:
    - If colocation is enabled, it returns `VLLMColocationClient`, which interacts directly with 
      the colocated vLLM process for faster integration.
    - If running in the main process (non-colocated mode), it returns `VLLMClient`, which communicates
      with an external vLLM server.
    - If not the main process and colocation is disabled, it returns a base client (`VLLMNoOpClient`)
      for compatibility in distributed settings.

    Args:
        args (`GRPOConfig`): Configuration object containing flags for colocation, server host, port, etc.
        model (`transformers.PreTrainedModel`): The model to use, passed only for the colocated client.
        accelerator (`Accelerator`): Hugging Face `Accelerator` object that helps with multi-GPU training.
    """
    if args.vllm_colocation:
        return VLLMColocationClient(args, model, accelerator.device)
    elif accelerator.is_main_process:
        return VLLMClient(
            args.vllm_server_host, args.vllm_server_port, connection_timeout=args.vllm_server_timeout,
            distributed=accelerator.num_processes > 1,
        )
    return VLLMNoOpClient(accelerator.process_index)

# Example usage for VLLMCLient
if __name__ == "__main__":
    from vllm import SamplingParams

    client = VLLMClient()

    # Generate completions
    responses = client.generate(["Hello, AI!", "Tell me a joke"], n=4, max_tokens=32, sampling_params=SamplingParams())
    print("Responses:", responses)  # noqa

    # Update model weights
    from transformers import AutoModelForCausalLM

    model = AutoModelForCausalLM.from_pretrained("Qwen/Qwen2.5-7B").to("cuda")
    client.update_model_params(model)
<|MERGE_RESOLUTION|>--- conflicted
+++ resolved
@@ -34,14 +34,12 @@
     from vllm import SamplingParams, LLM
     from vllm.sampling_params import GuidedDecodingParams
 
-<<<<<<< HEAD
 from accelerate import Accelerator
 from accelerate.utils import broadcast_object_list, gather, gather_object, is_peft_model, set_seed
-=======
-    if is_vllm_ascend_available():
-        from vllm_ascend.distributed.device_communicators.pyhccl import PyHcclCommunicator as PyNcclCommunicator
-
->>>>>>> 294f35bf
+
+if is_vllm_ascend_available():
+    from vllm_ascend.distributed.device_communicators.pyhccl import PyHcclCommunicator as PyNcclCommunicator
+
 
 logger = logging.getLogger(__name__)
 
