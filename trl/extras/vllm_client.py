# Copyright 2020-2025 The HuggingFace Team. All rights reserved.
#
# Licensed under the Apache License, Version 2.0 (the "License");
# you may not use this file except in compliance with the License.
# You may obtain a copy of the License at
#
#     http://www.apache.org/licenses/LICENSE-2.0
#
# Unless required by applicable law or agreed to in writing, software
# distributed under the License is distributed on an "AS IS" BASIS,
# WITHOUT WARRANTIES OR CONDITIONS OF ANY KIND, either express or implied.
# See the License for the specific language governing permissions and
# limitations under the License.

import atexit
import logging
import time
from typing import Optional

import torch
from torch import nn

from ..import_utils import is_requests_available, is_vllm_ascend_available, is_vllm_available

from ..trainer.grpo_config import GRPOConfig

if is_requests_available():
    import requests
    from requests import ConnectionError

if is_vllm_available():
    from vllm.distributed.device_communicators.pynccl import PyNcclCommunicator
    from vllm.distributed.utils import StatelessProcessGroup
    from vllm import SamplingParams, LLM
    from vllm.sampling_params import GuidedDecodingParams
    if is_vllm_ascend_available():
        from vllm_ascend.distributed.device_communicators.pyhccl import PyHcclCommunicator as PyNcclCommunicator

from accelerate import Accelerator
<<<<<<< HEAD
from accelerate.utils import broadcast_object_list, gather_object, set_seed
=======
from accelerate.utils import broadcast_object_list, gather_object

>>>>>>> 28b92b09

logger = logging.getLogger(__name__)

class VLLMNoOpClient:
    """
    A no-op vLLM client used in distributed training when the process is neither the main process
    nor running in vLLM colocation mode.

    This stub client ensures compatibility in distributed setups without performing actual
    inference or model updates. 

    Methods like `generate` and `update_named_param` are implemented as no-ops or return default
    values to maintain consistent interfaces across processes.

    This class should only be used internally by `get_vllm_client`.
    """

    def __init__(self, process_index: int):
        self.process_index = process_index

    def generate(
        self,
        prompts: list[str],
        n: int = 1,
        repetition_penalty: float = 1.0,
        temperature: float = 1.0,
        top_p: float = 1.0,
        top_k: int = -1,
        min_p: float = 0.0,
        max_tokens: int = 16,
        guided_decoding_regex: Optional[str] = None,
    ) -> list[list[str]]:
        orig_size = len(prompts)
        prompts = gather_object(prompts) 
        completion_ids = [None] * len(prompts)
        return self._broadcast_and_slice(completion_ids, orig_size)

    def update_named_param(self, name: str, weights: torch.Tensor):
        pass

    def reset_prefix_cache(self):
        pass

    def _gather(self, prompts):
        return gather_object(prompts) 

    def _broadcast_and_slice(self, completion_ids: list, slice_size: int):
        # Broadcast the completions from the main process to all processes, ensuring each process receives its
        # corresponding slice

        completion_ids = broadcast_object_list(completion_ids, from_process=0)
        process_slice = slice(
            self.process_index * slice_size,
            (self.process_index + 1) * slice_size,
        )
        return completion_ids[process_slice]

class VLLMClient(VLLMNoOpClient):
    """
    A client class to interact with a vLLM server.

    This class provides methods to generate completions, initialize and manage weight update groups, and update model
    weights in a distributed setting. Before using it, start the vLLM server with `trl vllm-serve`.

    Args:
        host (`str`, *optional*, defaults to `"0.0.0.0"`):
            IP address of the vLLM server.
        server_port (`int`, *optional*, defaults to `8000`):
            Port number of the vLLM server.
        group_port (`int`, *optional*, defaults to `51216`):
            Port number for the weight update group.
        connection_timeout (`float`, *optional*, defaults to `0.0`):
            Total timeout duration in seconds to wait for the server to be up. If the server is not up after the
            timeout, a `ConnectionError` is raised.

    Examples:
        Run the vLLM server with the model `Qwen/Qwen2.5-7B`:

        ```
        $ trl vllm-serve --model Qwen/Qwen2.5-7B
        ...
        INFO:     Application startup complete.
        INFO:     Uvicorn running on http://0.0.0.0:8000 (Press CTRL+C to quit)
        ```

        Use the client to generate completions and update model weights:

        ```python
        >>> from trl.extras.vllm_client import VLLMClient
        >>> client = VLLMClient()
        >>> client.generate(["Hello, AI!", "Tell me a joke"])
        [[2980, 498, 1492, 752, 448, 264, 13027, 8645, 30, 358, 2776, 4460, 311, 3270, 264, 2025],
         [911, 7988, 1251, 382, 3838, 653, 498, 1618, 4325, 879, 2581, 20027, 264, 21428, 30, 362]]

        >>> from transformers import AutoModelForCausalLM
        >>> model = AutoModelForCausalLM.from_pretrained("Qwen/Qwen2.5-7B", device_map="cuda")
        >>> client.update_model_params(model)
        ```
    """

    def __init__(
        self, host: str = "0.0.0.0", server_port: int = 8000, group_port: int = 51216, connection_timeout: float = 0.0,
        distributed: bool = False
    ):
        super().__init__(process_index=0)

        if not is_requests_available():
            raise ImportError("requests is not installed. Please install it with `pip install requests`.")
        if not is_vllm_available():
            raise ImportError("vLLM is not installed. Please install it with `pip install vllm`.")

        self.distributed = distributed
        self.session = requests.Session()
        self.host = host
        self.server_port = server_port
        self.group_port = group_port
        self.check_server(connection_timeout)  # check server and fail after timeout
        self.init_communicator()
        atexit.register(self.close_communicator)  # when the client object is deleted, close the weight update group

    def check_server(self, total_timeout: float = 0.0, retry_interval: float = 2.0):
        """
        Check server availability with retries on failure, within a total timeout duration. If the server is not up
        after the total timeout duration, raise a `ConnectionError`.

        Args:
            retry_interval (`float`, *optional*, defaults to `2.0`):
                Interval in seconds between retries.
            total_timeout (`float`, *optional*, defaults to `0.0`):
                Total timeout duration in seconds.
        """
        url = f"http://{self.host}:{self.server_port}/health/"
        start_time = time.time()  # Record the start time

        while True:
            try:
                response = requests.get(url)
            except requests.exceptions.RequestException as exc:
                # Check if the total timeout duration has passed
                elapsed_time = time.time() - start_time
                if elapsed_time >= total_timeout:
                    raise ConnectionError(
                        f"The vLLM server can't be reached at {self.host}:{self.server_port} after {total_timeout} "
                        "seconds. Make sure the server is running by running `trl vllm-serve`."
                    ) from exc
            else:
                if response.status_code == 200:
                    logger.info("Server is up!")
                    return None

            # Retry logic: wait before trying again
            logger.info(f"Server is not up yet. Retrying in {retry_interval} seconds...")
            time.sleep(retry_interval)

    def generate(
        self,
        prompts: list[str],
        n: int = 1,
        repetition_penalty: float = 1.0,
        temperature: float = 1.0,
        top_p: float = 1.0,
        top_k: int = -1,
        min_p: float = 0.0,
        max_tokens: int = 16,
        guided_decoding_regex: Optional[str] = None,
    ) -> list[list[int]]:
        """
        Generates model completions for the provided prompts.

        Args:
            prompts (`list[str]`):
                List of text prompts for which the model will generate completions.
            n (`int`, *optional*, defaults to `1`):
                Number of completions to generate for each prompt.
            repetition_penalty (`float`, *optional*, defaults to `1.0`):
                Parameter for repetition penalty. 1.0 means no penalty.
            temperature (`float`, *optional*, defaults to `1.0`):
                Temperature parameter for sampling. Higher values increase diversity.
            top_p (`float`, *optional*, defaults to `1.0`):
                Top-p sampling parameter.`1.0` means no truncation.
            top_k (`int`, *optional*, defaults to `-1`):
                Top-k sampling parameter. `-1` means no truncation.
            min_p (`float`, *optional*, defaults to `0.0`):
                Minimum probability for sampling.
            max_tokens (`int`, *optional*, defaults to `16`):
                Maximum number of tokens to generate for each prompt.
            guided_decoding_regex (`str` or `None`, *optional*, defaults to `None`):
                Regular expression to guide the decoding process.

        Returns:
            `list[list[int]]`:
                List of lists of token IDs representing the model-generated completions for each prompt.
        """

        if self.distributed:
            orig_size = len(prompts)
            prompts = self._gather(prompts) 

        # Since 'prompts' contains 'num_generations' duplicates, we first take unique prompts, and generate
        # num_generations outputs for each one. This is faster than generating outputs for each duplicate
        # prompt individually 
        prompts = prompts[::n]

        url = f"http://{self.host}:{self.server_port}/generate/"
        response = self.session.post(
            url,
            json={
                "prompts": prompts,
                "n": n,
                "repetition_penalty": repetition_penalty,
                "temperature": temperature,
                "top_p": top_p,
                "top_k": top_k,
                "min_p": min_p,
                "max_tokens": max_tokens,
                "guided_decoding_regex": guided_decoding_regex,
            },
        )
        if response.status_code == 200:
            completion_ids = response.json()["completion_ids"]
        else:
            raise Exception(f"Request failed: {response.status_code}, {response.text}")

        if self.distributed:
            completion_ids = self._broadcast_and_slice(completion_ids, orig_size)

        return completion_ids

    def init_communicator(self):
        """
        Initializes the weight update group in a distributed setup for model synchronization.
        """
        # Get the tensor parallel size from the server
        url = f"http://{self.host}:{self.server_port}/get_tensor_parallel_size/"
        response = requests.get(url)
        if response.status_code == 200:
            tensor_parallel_size = response.json()["tensor_parallel_size"]
        else:
            raise Exception(f"Request failed: {response.status_code}, {response.text}")

        world_size = tensor_parallel_size + 1
        self.rank = tensor_parallel_size  # The client's rank is the last process

        # Initialize weight update group
        url = f"http://{self.host}:{self.server_port}/init_communicator/"
        # In the server side, the host is set to 0.0.0.0
        response = self.session.post(url, json={"host": "0.0.0.0", "port": self.group_port, "world_size": world_size})
        if response.status_code != 200:
            raise Exception(f"Request failed: {response.status_code}, {response.text}")

        # Set up the communication group for weight broadcasting
        pg = StatelessProcessGroup.create(host=self.host, port=self.group_port, rank=self.rank, world_size=world_size)
        self.pynccl_comm = PyNcclCommunicator(pg, device=0)

    def update_named_param(self, name: str, weights: torch.Tensor):
        """
        Updates a specific named parameter in the model and broadcasts it to other processes.

        Args:
            name (`str`):
                Name of the layer whose weights are being updated.
            weights (`torch.Tensor`):
                Tensor containing the updated weights.
        """
        dtype, shape = str(weights.dtype), tuple(weights.shape)
        url = f"http://{self.host}:{self.server_port}/update_named_param/"
        response = self.session.post(url, json={"name": name, "dtype": dtype, "shape": shape})
        if response.status_code != 200:
            raise Exception(f"Request failed: {response.status_code}, {response.text}")

        # Broadcast the weights to the other processes
        self.pynccl_comm.broadcast(weights, src=self.rank)
        self.pynccl_comm.group.barrier()

    def update_model_params(self, model: nn.Module):
        """
        Updates all parameters of the given model by calling `update_named_param` for each parameter in the model.

        Args:
            model (`nn.Module`):
                Model whose parameters (weights/biases) are to be updated.
        """
        for name, param in model.named_parameters():
            # Update each parameter individually
            self.update_named_param(name, param.data)

    def reset_prefix_cache(self):
        """
        Resets the prefix cache for the model.
        """
        url = f"http://{self.host}:{self.server_port}/reset_prefix_cache/"
        response = self.session.post(url)
        if response.status_code != 200:
            raise Exception(f"Request failed: {response.status_code}, {response.text}")

    def close_communicator(self):
        """
        Closes the weight update group and cleans up the communication group.
        """
        url = f"http://{self.host}:{self.server_port}/close_communicator/"

        try:
            response = self.session.post(url)
        except ConnectionError:
            # The server might be already down, so we don't need to close the communicator
            pass
        else:
            if response.status_code != 200:
                raise Exception(f"Request failed: {response.status_code}, {response.text}")

class VLLMColocationClient:
    """
    A client class for interacting with vLLM models colocated with the training process.

    This client eliminates remote communication overhead by directly interfacing with the in-process vLLM engine.
    It supports weight updates and text generation, and is optimized for tensor-parallel setups where multiple
    ranks share a single vLLM engine per node or process group.

    Args:
        args (GRPOConfig): Configuration object with vLLM-specific parameters.
        model (transformers.PreTrainedModel): The model used for generation and weight updates.
        accelerator_device (str): Device where the model is loaded.
        accelerator_num_processes (int): Total number of distributed processes (world size).
        accelerator_process_index (int): Index of the current process in the distributed setup.
    """
    def __init__(self, args: GRPOConfig, model, accelerator_device, accelerator_num_processes, accelerator_process_index):
        self.args = args
        self.model = model
        self.vllm_device = accelerator_device
        self.world_size = accelerator_num_processes
        self.process_index = accelerator_process_index
        self._is_sleeping = False
        set_seed(42)

        # Ensure TP value is valid (at least 1)
        assert self.args.vllm_colocation >= 1, "vllm_colocation must be greater than 0"

        # Make sure TP group size evenly divides the world size
        # This ensures each group has the same number of ranks
        assert self.world_size % self.args.vllm_colocation == 0, (
            f"TP size of vllm_colocation ({self.args.vllm_colocation}) must divide world size "
            f"({self.world_size}) evenly."
        )

        if self.args.vllm_colocation > 1: # if model is sharded, create subgroups
            # Create subgroups of ranks for TP, each group with `vllm_colocation` ranks.
            # For example, if world_size=8 and vllm_colocation=2 → groups: [0,1], [2,3], [4,5], [6,7]
            self.tp_group, _  = torch.distributed.new_subgroups_by_enumeration(
                [
                    list(range(i*self.args.vllm_colocation, (i+1) * self.args.vllm_colocation)) 
                    for i in range(self.world_size // self.args.vllm_colocation)
                ]
            )

        self.llm = LLM(
            model=self.model.name_or_path,
            device=self.vllm_device,
            gpu_memory_utilization=self.args.vllm_gpu_memory_utilization,
            dtype=self.args.vllm_dtype,
            enable_prefix_caching=self.args.vllm_enable_prefix_caching,
            max_model_len=self.args.vllm_max_model_len,
            tensor_parallel_size=args.vllm_colocation, 
            distributed_executor_backend="external_launcher",
            enable_sleep_mode=True,
            max_num_seqs=self.args.per_device_train_batch_size * self.args.vllm_colocation
        )
    
    def maybe_wake_up_vllm(self):
        """
        Wakes up the vLLM engine if it is currently in sleep mode.

        This is useful before any generation or weight update calls to ensure the model is active.
        It also calls `torch.cuda.empty_cache()` to free unused memory, helping avoid OOM errors.
        """
        torch.cuda.empty_cache()
        if self.args.vllm_sleep_enabled and self._is_sleeping:
            self.llm.wake_up()
            self._is_sleeping = False

    def maybe_sleep_vllm(self):
        """
        Puts the vLLM engine into sleep mode after generation is complete.

        This helps conserve memory by offloading cached resources. 
        The sleep only happens if `vllm_sleep_enabled` is set to True in the config.
        """
        if self.args.vllm_sleep_enabled:
            self.llm.sleep(level=1)
            self._is_sleeping = True
        
    def update_named_param(self, name: str, weights: torch.Tensor):
        """
        Updates a specific named parameter in the model.

        Args:
            name (`str`):
                Name of the layer whose weights are being updated.
            weights (`torch.Tensor`):
                Tensor containing the updated weights.
        """
        self.maybe_wake_up_vllm()
        llm_model = self.llm.llm_engine.model_executor.driver_worker.model_runner.model
        llm_model.load_weights([(name,weights)])

    def generate(
        self,
        prompts: list[str],
        n: int = 1,
        repetition_penalty: float = 1.0,
        temperature: float = 1.0,
        top_p: float = 1.0,
        top_k: int = -1,
        min_p: float = 0.0,
        max_tokens: int = 16,
        guided_decoding_regex: Optional[str] = None,
    ) -> list[list[str]]:
        """
        Generates model completions for the provided prompts.

        Args:
            prompts (`list[str]`):
                List of text prompts for which the model will generate completions.
            n (`int`, *optional*, defaults to `1`):
                Number of completions to generate for each prompt.
            repetition_penalty (`float`, *optional*, defaults to `1.0`):
                Parameter for repetition penalty. 1.0 means no penalty.
            temperature (`float`, *optional*, defaults to `1.0`):
                Temperature parameter for sampling. Higher values increase diversity.
            top_p (`float`, *optional*, defaults to `1.0`):
                Top-p sampling parameter.`1.0` means no truncation.
            top_k (`int`, *optional*, defaults to `-1`):
                Top-k sampling parameter. `-1` means no truncation.
            min_p (`float`, *optional*, defaults to `0.0`):
                Minimum probability for sampling.
            max_tokens (`int`, *optional*, defaults to `16`):
                Maximum number of tokens to generate for each prompt.
            guided_decoding_regex (`str` or `None`, *optional*, defaults to `None`):
                Regular expression to guide the decoding process.

        Returns:
            `list[list[int]]`:
                List of lists of token IDs representing the model-generated completions for each prompt.
        """
        self.maybe_wake_up_vllm()

        # Guided decoding, if enabled
        if guided_decoding_regex is not None:
            guided_decoding = GuidedDecodingParams(backend="outlines", regex=guided_decoding_regex)
        else:
            guided_decoding = None

        if self.args.vllm_colocation > 1:
            # Gather prompts from all ranks in the TP group and flatten.
            # Each rank starts with its own prompts; after gathering, all ranks see the full group set.
            orig_size = len(prompts)
            gathered_prompts = [None for _ in range(self.args.vllm_colocation)]
            torch.distributed.all_gather_object(gathered_prompts, prompts, group=self.tp_group)
            prompts = [p for sublist in gathered_prompts for p in sublist]

        sampling_params = SamplingParams(
            n=1, # vLLM on each device generates only 1 in vllm_colocation mode
            repetition_penalty=repetition_penalty,
            temperature=temperature,
            top_p=top_p,
            top_k=top_k,
            min_p=min_p,
            max_tokens=max_tokens,
            guided_decoding=guided_decoding,
        )
        
        all_outputs = self.llm.generate(
            prompts, sampling_params=sampling_params, use_tqdm=False
        )

        completion_ids = [output.token_ids for outputs in all_outputs for output in outputs.outputs]

        if self.args.vllm_colocation > 1:
            # Slice completions for this rank within its TP group.
            # Each rank generates all outputs — we keep only our share.
            local_rank_in_group = torch.distributed.get_rank(group=self.tp_group)
            tp_slice = slice(local_rank_in_group * orig_size, (local_rank_in_group + 1) * orig_size)
            completion_ids = completion_ids[tp_slice]

        self.maybe_sleep_vllm()
        return completion_ids

    def reset_prefix_cache(self):
        """
        Resets the prefix cache for the model.
        """
        self.llm.reset_prefix_cache()

def get_vllm_client(args: GRPOConfig, model, accelerator: Accelerator) -> VLLMNoOpClient:
    """
    Returns the appropriate vLLM client based on the current configuration.

    This function acts as a proxy to initialize and return the correct vLLM client type:
    - If colocation is enabled, it returns `VLLMColocationClient`, which interacts directly with 
      the colocated vLLM process for faster integration.
    - If running in the main process (non-colocated mode), it returns `VLLMClient`, which communicates
      with an external vLLM server.
    - If not the main process and colocation is disabled, it returns a base client (`VLLMNoOpClient`)
      for compatibility in distributed settings.

    Args:
        args (`GRPOConfig`): Configuration object containing flags for colocation, server host, port, etc.
        model (`transformers.PreTrainedModel`): The model to use, passed only for the colocated client.
        accelerator (`Accelerator`): Hugging Face `Accelerator` object that helps with multi-GPU training.
    """
    if args.vllm_colocation:
        return VLLMColocationClient(args, model, accelerator.device, accelerator.num_processes, accelerator.process_index)
    elif accelerator.is_main_process:
        return VLLMClient(
            args.vllm_server_host, args.vllm_server_port, connection_timeout=args.vllm_server_timeout,
            distributed=accelerator.num_processes > 1,
        )
    return VLLMNoOpClient(accelerator.process_index)

# Example usage for VLLMCLient
if __name__ == "__main__":
    from vllm import SamplingParams

    client = VLLMClient()

    # Generate completions
    responses = client.generate(["Hello, AI!", "Tell me a joke"], n=4, max_tokens=32, sampling_params=SamplingParams())
    print("Responses:", responses)  # noqa

    # Update model weights
    from transformers import AutoModelForCausalLM

    model = AutoModelForCausalLM.from_pretrained("Qwen/Qwen2.5-7B").to("cuda")
    client.update_model_params(model)
<|MERGE_RESOLUTION|>--- conflicted
+++ resolved
@@ -37,12 +37,7 @@
         from vllm_ascend.distributed.device_communicators.pyhccl import PyHcclCommunicator as PyNcclCommunicator
 
 from accelerate import Accelerator
-<<<<<<< HEAD
 from accelerate.utils import broadcast_object_list, gather_object, set_seed
-=======
-from accelerate.utils import broadcast_object_list, gather_object
-
->>>>>>> 28b92b09
 
 logger = logging.getLogger(__name__)
 
