--- conflicted
+++ resolved
@@ -386,14 +386,9 @@
 
         # Multi-step
         self.num_iterations = args.num_iterations  # = 𝜇 in the GRPO paper
-<<<<<<< HEAD
-        self.epsilon = args.epsilon
-        # Tracks the number of iterations (forward + backward passes), including those within a grad accum cycle
-=======
         self.epsilon_low = args.epsilon
         self.epsilon_high = args.epsilon_high if args.epsilon_high is not None else args.epsilon
-        # Tracks the number of iterations (forward + backward passes), including those within a gradient accumulation cycle.
->>>>>>> a3498795
+        # Tracks the number of iterations (forward + backward passes), including those within a grad accum cycle
         self._step = 0
         # Buffer the batch to reuse generated outputs across multiple updates. For more details, see
         # `_get_train_sampler` and `_prepare_inputs`.
